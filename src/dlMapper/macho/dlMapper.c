/*
 * CallstackLibrary - Library creating human-readable call stacks.
 *
 * Copyright (C) 2024 - 2025  mhahnFr
 *
 * This file is part of the CallstackLibrary.
 *
 * The CallstackLibrary is free software: you can redistribute it and/or modify
 * it under the terms of the GNU General Public License as published by
 * the Free Software Foundation, either version 3 of the License, or
 * (at your option) any later version.
 *
 * The CallstackLibrary is distributed in the hope that it will be useful,
 * but WITHOUT ANY WARRANTY; without even the implied warranty of
 * MERCHANTABILITY or FITNESS FOR A PARTICULAR PURPOSE.  See the
 * GNU General Public License for more details.
 *
 * You should have received a copy of the GNU General Public License along with the
 * CallstackLibrary, see the file LICENSE.  If not, see <https://www.gnu.org/licenses/>.
 */

#include <stdio.h>

#include <mach-o/dyld.h>
#include <mach-o/dyld_images.h>

#include <file/pathUtils.h>
#include <macho/fat_handler.h>
#include <macho/macho_utils.h>

#include "../dlMapper_platform.h"
#include "../pair_address.h"

typedef_pair_named(machoInfo, const void*, uintptr_t);
typedef_pair_named(machoDef, pair_address_t, uintptr_t);

/**
 * Generates an implementation for a Mach-O function loader.
 *
 * @param bits the amount of bits the implementation should be generated for
 * @param suffix the optional suffix for the native data structures
 */
#define dlMapper_platform_loadMachOFunc(bits, suffix)                                 \
static inline pair_machoInfo_t dlMapper_platform_loadMachO##bits(                     \
    const struct mach_header##suffix* header, const bool bytesSwapped, vector_pair_ptr_t* vec) {              \
    uint##bits##_t vmsize = 0, vmaddr = 0;                                            \
    struct load_command* lc = (void*) header + sizeof(struct mach_header##suffix);    \
    for (uint32_t i = 0; i < macho_maybeSwap(32, bytesSwapped, header->ncmds); ++i) { \
        switch (macho_maybeSwap(32, bytesSwapped, lc->cmd)) {                         \
            case LC_SEGMENT##suffix: {                                                \
                struct segment_command##suffix* cmd = (void*) lc;                     \
                if (strcmp(cmd->segname, SEG_TEXT) == 0) {                            \
                    vmsize = macho_maybeSwap(bits, bytesSwapped, cmd->vmsize);        \
                    vmaddr = macho_maybeSwap(bits, bytesSwapped, cmd->vmaddr);        \
                }                                                                     \
                if (cmd->initprot & 2 && cmd->initprot & 1) {                                                          \
                    vector_push_back(vec, ((pair_ptr_t) { cmd->vmaddr, cmd->vmaddr + cmd->vmsize })); \
                }                                                                                                              \
                break;                                                                \
            }                                                                         \
        }                                                                             \
                                                                                      \
        lc = (void*) lc + macho_maybeSwap(32, bytesSwapped, lc->cmdsize);             \
    }                                                                                 \
    return make_pair_machoInfo((void*) header + vmsize, vmaddr);                      \
}

dlMapper_platform_loadMachOFunc(32,)
dlMapper_platform_loadMachOFunc(64, _64)

/**
 * Loads the given Mach-O file.
 *
 * @param header the start pointer of the Mach-O file
 * @param fileName the file name of the Mach-O file
 * @return the start and the end address of the Mach-O file
 */
static inline pair_machoDef_t dlMapper_platform_loadMachO(const struct mach_header* header, const char* fileName, vector_pair_ptr_t* vec) {
    pair_machoInfo_t info = { NULL, 0 };
    switch (header->magic) {
        case MH_MAGIC_64:
        case MH_CIGAM_64: info = dlMapper_platform_loadMachO64((void*) header, header->magic == MH_CIGAM_64, vec); break;

        case MH_MAGIC:
        case MH_CIGAM: info = dlMapper_platform_loadMachO32(header, header->magic == MH_CIGAM, vec); break;

        case FAT_MAGIC:
        case FAT_MAGIC_64: return dlMapper_platform_loadMachO(macho_parseFat((void*) header, false, fileName), fileName, vec);

        case FAT_CIGAM:
        case FAT_CIGAM_64: return dlMapper_platform_loadMachO(macho_parseFat((void*) header, true, fileName), fileName, vec);

        default: break;
    }

    return make_pair_machoDef((pair_address_t) { header, info.first }, info.second);
}

/**
 * Parses the given Mach-O file and stores the result in the cache.
 *
 * @param libs the vector to store the loaded library info in
 * @param fileName the file name of the Mach-O file
 * @param header the start pointer of the Mach-O file
 * @param inside the pointer pointing inside our runtime image
 */
static inline void dlMapper_platform_pushLoadedLib(vector_loadedLibInfo_t*   libs,
                                                   const char*               fileName,
                                                   const struct mach_header* header,
                                                   const void*               inside) {
<<<<<<< HEAD
    const pair_machoDef_t addresses = dlMapper_platform_loadMachO(header, fileName);
    // TODO: Support multiple slices for each loaded library
=======
    vector_pair_ptr_t vec = vector_initializer;
    const pair_machoDef_t addresses = dlMapper_platform_loadMachO(header, fileName, &vec);
>>>>>>> 046b9dff
    vector_push_back(libs, ((struct loadedLibInfo) {
        addresses.first.first,
        addresses.first.second,
        addresses.second,
        strdup(fileName),
        path_toAbsolutePath(fileName),
        path_toRelativePath(fileName),
        inside >= addresses.first.first && inside <= addresses.first.second,
        NULL,
        vec
    }));
}

bool dlMapper_platform_loadLoadedLibraries(vector_loadedLibInfo_t* libs) {
    volatile const void* inside = NULL;
    inside = &dlMapper_platform_loadLoadedLibraries;

    const uint32_t count = _dyld_image_count();
    vector_reserve(libs, count + 1);
    for (uint32_t i = 0; i < count; ++i) {
        dlMapper_platform_pushLoadedLib(libs, _dyld_get_image_name(i), _dyld_get_image_header(i), (void*) inside);
    }

    struct task_dyld_info dyldInfo;
    mach_msg_type_number_t infoCount = TASK_DYLD_INFO_COUNT;
    if (task_info(mach_task_self_, TASK_DYLD_INFO, (task_info_t) &dyldInfo, &infoCount) == KERN_SUCCESS) {
        const struct dyld_all_image_infos* infos = (void*) dyldInfo.all_image_info_addr;
        dlMapper_platform_pushLoadedLib(libs, infos->dyldPath, infos->dyldImageLoadAddress, (void*) inside);
    } else {
        printf("LCS: Warning: Failed to load the dynamic loader. Callstacks might be truncated.\n");
    }

    return true;
}

uintptr_t dlMapper_platform_relativize(const struct loadedLibInfo* info, const void* address) {
    return (uintptr_t) (address - info->begin) + info->relocationOffset;
}

uintptr_t dlMapper_platform_absolutize(const struct loadedLibInfo* info, const uintptr_t address) {
    return address + (uintptr_t) info->begin - info->relocationOffset;
}<|MERGE_RESOLUTION|>--- conflicted
+++ resolved
@@ -108,13 +108,9 @@
                                                    const char*               fileName,
                                                    const struct mach_header* header,
                                                    const void*               inside) {
-<<<<<<< HEAD
-    const pair_machoDef_t addresses = dlMapper_platform_loadMachO(header, fileName);
-    // TODO: Support multiple slices for each loaded library
-=======
     vector_pair_ptr_t vec = vector_initializer;
     const pair_machoDef_t addresses = dlMapper_platform_loadMachO(header, fileName, &vec);
->>>>>>> 046b9dff
+    // TODO: Support multiple slices for each loaded library
     vector_push_back(libs, ((struct loadedLibInfo) {
         addresses.first.first,
         addresses.first.second,
