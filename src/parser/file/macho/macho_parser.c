--- conflicted
+++ resolved
@@ -19,24 +19,15 @@
  * CallstackLibrary, see the file LICENSE.  If not, see <https://www.gnu.org/licenses/>.
  */
 
-<<<<<<< HEAD
+#include "macho_parser.h"
+
 #include <stdio.h>
-#include <string.h>
-=======
-#include "macho_parser.h"
->>>>>>> 33103ee4
-
 #include <string.h>
 #include <mach-o/nlist.h>
 #include <mach-o/stab.h>
 
-<<<<<<< HEAD
 #include <try_catch.h>
 
-#include "macho_parser.h"
-
-=======
->>>>>>> 33103ee4
 #include "cache.h"
 #include "macho_parser_nlist.h"
 
@@ -76,13 +67,12 @@
     const char*              sourceFileName = NULL;
     struct optional_function currFun        = { .has_value = false };
     struct objectFile*       currObj        = NULL;
-<<<<<<< HEAD
 
 #define ENSURE(condition, message) if (!(condition)) THROW(message)
 
     TRY({
         for (uint32_t i = 0; i < nsyms; ++i) {
-            struct macho_parser_nlist entry = macho_parser_nlist_from(baseAddress + symoff + offset + i * macho_parser_nlist_sizeof(bit64), bit64, bytesSwapped);
+            const struct macho_parser_nlist entry = macho_parser_nlist_from(baseAddress + symoff + offset + i * macho_parser_nlist_sizeof(bit64), bit64, bytesSwapped);
             switch (entry.n_type) {
                 case N_BNSYM:
                     ENSURE(!currFun.has_value, "N_BNSYM with active function");
@@ -96,47 +86,6 @@
                     ENSURE(currFun.has_value, "N_ENSYM without active function");
 
                     if (funCb != NULL) {
-=======
-    
-    for (uint32_t i = 0; i < nsyms; ++i) {
-        const struct macho_parser_nlist entry = macho_parser_nlist_from(baseAddress + symoff + offset + i * macho_parser_nlist_sizeof(bit64), bit64, bytesSwapped);
-        switch (entry.n_type) {
-            case N_BNSYM:
-                if (currFun.has_value) {
-                    function_destroy(&currFun.value);
-                    va_end(args);
-                    return false;
-                }
-                function_create(&currFun.value);
-                currFun.has_value = true;
-                currFun.value.startAddress = entry.n_value;
-                break;
-                
-            case N_ENSYM:
-                if (!currFun.has_value) {
-                    va_end(args);
-                    return false;
-                }
-                if (funCb != NULL) {
-                    va_list copy;
-                    va_copy(copy, args);
-                    funCb((pair_funcFile_t) { currFun.value, currObj }, copy);
-                    va_end(copy);
-                } else {
-                    function_destroy(&currFun.value);
-                }
-                currFun.has_value = false;
-                break;
-                
-            case N_SO: {
-                const char* value = stringBegin + entry.n_strx;
-                if (*value == '\0') {
-                    if (currObj == NULL) {
-                        // Beginning, ignore
-                        continue;
-                    }
-                    if (objCb != NULL) {
->>>>>>> 33103ee4
                         va_list copy;
                         va_copy(copy, args);
                         funCb((pair_funcFile_t) { currFun.value, currObj }, copy);
